--- conflicted
+++ resolved
@@ -352,21 +352,9 @@
 // I assume that -1 is invalid errno value
 static int redsocks_socket_geterrno(redsocks_client *client, struct bufferevent *buffev)
 {
-<<<<<<< HEAD
-	int error;
-	int pseudo_errno;
-	size_t optlen = sizeof(pseudo_errno);
-
-	assert(EVENT_FD(&buffev->ev_read) == EVENT_FD(&buffev->ev_write));
-
-	error = getsockopt(EVENT_FD(&buffev->ev_read), SOL_SOCKET, SO_ERROR, &pseudo_errno, (socklen_t*)&optlen);
-	if (error) {
-		redsocks_log_errno(client, LOG_ERR, "getsockopt");
-=======
 	int pseudo_errno = red_socket_geterrno(buffev);
 	if (pseudo_errno == -1) {
 		redsocks_log_errno(client, LOG_ERR, "red_socket_geterrno");
->>>>>>> c0d4cede
 		return -1;
 	}
 	return pseudo_errno;
